--- conflicted
+++ resolved
@@ -50,35 +50,6 @@
     // 确保gridLayer不为null
     if (!gridLayer) return;
 
-<<<<<<< HEAD
-    // 优化的清理方式 - 高效回收路径到对象池
-    const existingPaths = gridLayer.children.slice(); // 复制数组避免修改过程中的问题
-    
-    // 批量处理，减少循环开销
-    const itemsToRecycle: {
-      solidBg: paper.Path[],
-      mainDots: paper.Path.Circle[],
-      minorDots: paper.Path.Circle[],
-      gridLines: paper.Path[]
-    } = { solidBg: [], mainDots: [], minorDots: [], gridLines: [] };
-
-    existingPaths.forEach((child) => {
-      if (child instanceof paper.Path && !child.data?.isAxis) {
-        child.visible = false;
-        child.remove(); // 从图层中移除
-
-        // 按类型分类待回收对象
-        if (child.data?.type === 'solid-background') {
-          itemsToRecycle.solidBg.push(child);
-        } else if (child.data?.type === 'grid-dot' && child instanceof paper.Path.Circle) {
-          if (child.data?.isMainGrid) {
-            itemsToRecycle.mainDots.push(child as paper.Path.Circle);
-          } else {
-            itemsToRecycle.minorDots.push(child as paper.Path.Circle);
-          }
-        } else if (child.data?.type === 'grid' && !(child instanceof paper.Path.Circle)) {
-          itemsToRecycle.gridLines.push(child as paper.Path);
-=======
     // 简化的清理方式 - 只处理线条网格和纯色背景
     const existingChildren = gridLayer.children;
     for (let i = existingChildren.length - 1; i >= 0; i--) {
@@ -91,46 +62,11 @@
           pathPoolRef.current.push(child as paper.Path);
         } else {
           child.remove();
->>>>>>> c83c05a7
         }
       } else if (child.data?.isAxis) {
         // 保留坐标轴，只是隐藏
         child.visible = false;
       }
-    }
-
-    // 批量回收到对象池，避免频繁的数组操作
-    // 纯色背景直接销毁，不回收
-    itemsToRecycle.solidBg.forEach(item => item.remove());
-    
-    // 回收主网格点（大幅减小池大小，防止内存积累）
-    const mainDotsToAdd = itemsToRecycle.mainDots.slice(0, Math.max(0, 200 - dotPoolMainRef.current.length));
-    dotPoolMainRef.current.push(...mainDotsToAdd);
-    // 超出限制的对象直接销毁
-    itemsToRecycle.mainDots.slice(mainDotsToAdd.length).forEach(dot => dot.remove());
-    
-    // 回收副网格点（大幅减小池大小）
-    const minorDotsToAdd = itemsToRecycle.minorDots.slice(0, Math.max(0, 500 - dotPoolMinorRef.current.length));
-    dotPoolMinorRef.current.push(...minorDotsToAdd);
-    // 超出限制的对象直接销毁
-    itemsToRecycle.minorDots.slice(minorDotsToAdd.length).forEach(dot => dot.remove());
-    
-    // 回收网格线（减小池大小）
-    const gridLinesToAdd = itemsToRecycle.gridLines.slice(0, Math.max(0, 50 - pathPoolRef.current.length));
-    pathPoolRef.current.push(...gridLinesToAdd);
-    // 超出限制的对象直接销毁
-    itemsToRecycle.gridLines.slice(gridLinesToAdd.length).forEach(line => line.remove());
-
-    // 更新内存监控统计
-    memoryMonitor.updatePoolStats(
-      dotPoolMainRef.current.length,
-      dotPoolMinorRef.current.length, 
-      pathPoolRef.current.length
-    );
-
-    // 检查内存警告
-    if (memoryMonitor.checkMemoryWarning()) {
-      console.warn('内存警告检测:', memoryMonitor.getMemorySummary());
     }
 
     gridLayer.activate();
@@ -248,142 +184,12 @@
       }
     }
 
-<<<<<<< HEAD
-    // 创建网格（如果启用）- 根据样式选择线条、点阵或纯色，使用虚拟化边界
-=======
     // 创建网格（如果启用）- 暂时禁用点阵，只支持线条和纯色
->>>>>>> c83c05a7
     if (showGrid) {
       if (gridStyle === GridStyle.SOLID) {
         // 创建纯色背景，使用虚拟化边界
         createSolidBackground(finalMinX, finalMaxX, finalMinY, finalMaxY, gridLayer);
       } else if (gridStyle === GridStyle.DOTS) {
-<<<<<<< HEAD
-        // 创建点阵网格，使用虚拟化边界
-        createDotGrid(currentGridSize, finalMinX, finalMaxX, finalMinY, finalMaxY, zoom, gridLayer);
-      } else {
-        // 创建线条网格（默认） - 保持原有逻辑，使用虚拟化边界
-        // 计算副网格显示阈值 - 当缩放小于30%时隐藏副网格
-        const shouldShowMinorGrid = zoom >= 0.3;
-
-        // 创建垂直网格线，使用虚拟化边界
-        for (let x = finalMinX; x <= finalMaxX; x += currentGridSize) {
-          // 跳过轴线位置（如果显示轴线）
-          if (showAxis && x === 0) continue;
-
-          // 计算是否为主网格线（每5条线）
-          const gridIndex = Math.round(x / currentGridSize);
-          const isMainGrid = gridIndex % 5 === 0;
-
-          // 如果是副网格且缩放过小，则跳过
-          if (!isMainGrid && !shouldShowMinorGrid) continue;
-
-          // 高效获取线条对象 - 优化对象池操作
-          let line: paper.Path;
-          const poolItem = pathPoolRef.current.pop();
-
-          if (poolItem && !(poolItem instanceof paper.Path.Circle)) {
-            // 复用现有路径 - 批量更新属性，使用虚拟化边界
-            line = poolItem;
-            const segments = line.segments;
-            segments[0].point.set(x, finalMinY);
-            segments[1].point.set(x, finalMaxY);
-            
-            // 只在需要时更新颜色和宽度
-            const targetOpacity = isMainGrid ? 0.18 : 0.15;
-            const targetWidth = isMainGrid ? 0.8 : 0.3;
-            if (line.strokeColor?.alpha !== targetOpacity || line.strokeWidth !== targetWidth) {
-              line.strokeColor = new paper.Color(0, 0, 0, targetOpacity);
-              line.strokeWidth = targetWidth;
-            }
-            
-            line.visible = true;
-            line.data = { isHelper: true, type: 'grid' }; // 重置data
-          } else {
-            // 圆形对象放回对应池 - 避免类型混乱，使用新的池大小限制
-            if (poolItem instanceof paper.Path.Circle) {
-              const targetPool = poolItem.data?.isMainGrid ? dotPoolMainRef.current : dotPoolMinorRef.current;
-              const maxSize = poolItem.data?.isMainGrid ? 200 : 500;
-              if (targetPool.length < maxSize) {
-                targetPool.push(poolItem);
-              } else {
-                // 超出限制直接销毁
-                poolItem.remove();
-              }
-            }
-            
-            // 创建新路径，使用虚拟化边界
-            line = new paper.Path.Line({
-              from: [x, finalMinY],
-              to: [x, finalMaxY],
-              strokeColor: new paper.Color(0, 0, 0, isMainGrid ? 0.18 : 0.15),
-              strokeWidth: isMainGrid ? 0.8 : 0.3,
-              data: { isHelper: true, type: 'grid' }
-            });
-          }
-          gridLayer.addChild(line);
-        }
-
-        // 创建水平网格线，使用虚拟化边界
-        for (let y = finalMinY; y <= finalMaxY; y += currentGridSize) {
-          // 跳过轴线位置（如果显示轴线）
-          if (showAxis && y === 0) continue;
-
-          // 计算是否为主网格线（每5条线）
-          const gridIndex = Math.round(y / currentGridSize);
-          const isMainGrid = gridIndex % 5 === 0;
-
-          // 如果是副网格且缩放过小，则跳过
-          if (!isMainGrid && !shouldShowMinorGrid) continue;
-
-          // 高效获取线条对象 - 水平线优化
-          let line: paper.Path;
-          const poolItem = pathPoolRef.current.pop();
-
-          if (poolItem && !(poolItem instanceof paper.Path.Circle)) {
-            // 复用现有路径 - 批量更新属性，使用虚拟化边界
-            line = poolItem;
-            const segments = line.segments;
-            segments[0].point.set(finalMinX, y);
-            segments[1].point.set(finalMaxX, y);
-            
-            // 只在需要时更新颜色和宽度
-            const targetOpacity = isMainGrid ? 0.18 : 0.15;
-            const targetWidth = isMainGrid ? 0.8 : 0.3;
-            if (line.strokeColor?.alpha !== targetOpacity || line.strokeWidth !== targetWidth) {
-              line.strokeColor = new paper.Color(0, 0, 0, targetOpacity);
-              line.strokeWidth = targetWidth;
-            }
-            
-            line.visible = true;
-            line.data = { isHelper: true, type: 'grid' }; // 重置data
-          } else {
-            // 圆形对象放回对应池 - 避免类型混乱，使用新的池大小限制
-            if (poolItem instanceof paper.Path.Circle) {
-              const targetPool = poolItem.data?.isMainGrid ? dotPoolMainRef.current : dotPoolMinorRef.current;
-              const maxSize = poolItem.data?.isMainGrid ? 200 : 500;
-              if (targetPool.length < maxSize) {
-                targetPool.push(poolItem);
-              } else {
-                // 超出限制直接销毁
-                poolItem.remove();
-              }
-            }
-            
-            // 创建新路径，使用虚拟化边界
-            line = new paper.Path.Line({
-              from: [finalMinX, y],
-              to: [finalMaxX, y],
-              strokeColor: new paper.Color(0, 0, 0, isMainGrid ? 0.18 : 0.15),
-              strokeWidth: isMainGrid ? 0.8 : 0.3,
-              data: { isHelper: true, type: 'grid' }
-            });
-          }
-          gridLayer.addChild(line);
-        }
-      } // 关闭else块
-    } // 关闭showGrid的if块
-=======
         // 点阵暂时禁用，回退到线条网格
         console.warn('点阵模式已暂时禁用，回退到线条网格');
         // 创建线条网格（回退）
@@ -393,7 +199,6 @@
         createLineGrid(currentGridSize, minX, maxX, minY, maxY, zoom, gridLayer);
       }
     }
->>>>>>> c83c05a7
 
     // 将网格层移到最底部
     gridLayer.sendToBack();
@@ -504,144 +309,12 @@
     gridLayer.addChild(backgroundRect);
   };
 
-<<<<<<< HEAD
-  // 高效点阵网格创建函数 - 大幅减少对象数量
-  const createDotGrid = (currentGridSize: number, minX: number, maxX: number, minY: number, maxY: number, zoom: number, gridLayer: paper.Layer) => {
-    // 更严格的副网格显示阈值，减少点数量
-    const shouldShowMinorGrid = zoom >= 0.8; // 从0.3提高到0.8，大幅减少副网格点
-
-    // 预计算常用值
-    const mainGridOpacity = 0.35;
-    const minorGridOpacity = 0.25;
-    const mainDotRadius = Math.max(0.8, Math.min(1.5, zoom * 1.2));
-    const minorDotRadius = Math.max(0.5, Math.min(1.0, zoom * 0.8));
-
-    let dotCount = 0;
-    const maxDots = 3000; // 减少到3000，控制最大对象数量
-    
-    // 动态网格间距 - 根据缩放级别调整密度
-    const dynamicGridSize = zoom < 0.5 ? currentGridSize * 2 : currentGridSize; // 缩放小时使用更大间距
-
-    // 使用动态间距的优化点阵逻辑
-    for (let x = minX; x <= maxX; x += dynamicGridSize) {
-      // 跳过轴线位置
-      if (showAxis && Math.abs(x) < dynamicGridSize / 2) continue;
-
-      // 计算是否为主网格线（每5条线，基于原始网格大小）
-      const xGridIndex = Math.round(x / currentGridSize);
-      const isMainGridX = xGridIndex % 5 === 0;
-
-      // 更激进的副网格过滤
-      if (!isMainGridX && !shouldShowMinorGrid) continue;
-
-      for (let y = minY; y <= maxY; y += dynamicGridSize) {
-        // 提前检查点数限制
-        if (dotCount >= maxDots) {
-          console.warn(`点阵达到最大限制 ${maxDots}，停止渲染`);
-          break;
-        }
-
-        // 跳过轴线位置
-        if (showAxis && Math.abs(y) < dynamicGridSize / 2) continue;
-
-        // 计算是否为主网格线
-        const yGridIndex = Math.round(y / currentGridSize);
-        const isMainGridY = yGridIndex % 5 === 0;
-
-        // 更激进的副网格过滤
-        if (!isMainGridY && !shouldShowMinorGrid) continue;
-
-        const isMainGrid = isMainGridX && isMainGridY;
-        
-        // 对副网格点进行稀疏采样，进一步减少数量
-        if (!isMainGrid && Math.random() > 0.3) continue;
-
-        // 从对应的对象池获取圆点
-        const dotPool = isMainGrid ? dotPoolMainRef.current : dotPoolMinorRef.current;
-        let dot = dotPool.pop();
-
-        if (dot) {
-          // 复用现有圆点 - 批量更新属性
-          dot.position.set(x, y);
-          
-          // 只在颜色不匹配时更新填充色
-          const expectedOpacity = isMainGrid ? mainGridOpacity : minorGridOpacity;
-          if (!dot.fillColor || dot.fillColor.alpha !== expectedOpacity) {
-            dot.fillColor = new paper.Color(0, 0, 0, expectedOpacity);
-          }
-          
-          dot.visible = true;
-
-          // 优化尺寸检查 - 减少bounds计算
-          const expectedRadius = isMainGrid ? mainDotRadius : minorDotRadius;
-          const currentRadius = dot.bounds.width * 0.5;
-          if (Math.abs(currentRadius - expectedRadius) > 0.15) {
-            // 直接设置新半径，避免缩放计算
-            const center = dot.position.clone();
-            dot.remove();
-            dot = new paper.Path.Circle({
-              center: center,
-              radius: expectedRadius,
-              fillColor: new paper.Color(0, 0, 0, expectedOpacity),
-              data: {
-                isHelper: true,
-                type: 'grid-dot',
-                isMainGrid: isMainGrid
-              }
-            });
-          }
-        } else {
-          // 创建新圆点 - 保持与网格线一致的数据结构
-          dot = new paper.Path.Circle({
-            center: [x, y],
-            radius: isMainGrid ? mainDotRadius : minorDotRadius,
-            fillColor: new paper.Color(0, 0, 0, isMainGrid ? mainGridOpacity : minorGridOpacity),
-            data: {
-              isHelper: true,
-              type: 'grid-dot',
-              isMainGrid: isMainGrid
-            }
-          });
-        }
-        gridLayer.addChild(dot);
-        dotCount++;
-      }
-      
-      // 如果达到最大限制，退出外层循环
-      if (dotCount >= maxDots) {
-        break;
-      }
-    }
-
-    // 开发模式下输出优化统计
-    if (process.env.NODE_ENV === 'development') {
-      const efficiency = maxDots > 0 ? ((maxDots - dotCount) / maxDots * 100).toFixed(1) : '0';
-      console.log(`优化点阵: ${dotCount}个点 (限制${maxDots}, 节省${efficiency}%)`);
-    }
-  };
-=======
->>>>>>> c83c05a7
-
   // 监听状态变化并渲染网格
   useEffect(() => {
     if (!isPaperInitialized || !canvasRef.current) return;
     if (showGrid || showAxis) {
-<<<<<<< HEAD
-      // 针对点阵样式使用防抖，提升性能
-      if (gridStyle === GridStyle.DOTS) {
-        // 如果结束拖拽，立即重绘点阵；否则使用防抖
-        if (!isDragging) {
-          const timeoutId = setTimeout(() => createGrid(gridSize), 100); // 增加防抖延迟，从32ms增至100ms
-          return () => clearTimeout(timeoutId);
-        }
-      } else {
-        // 线条网格直接重绘，保持触控板响应性
-        createGrid(gridSize);
-      }
-=======
       // 直接重绘，保持响应性
       createGrid(gridSize);
->>>>>>> c83c05a7
     }
   }, [isPaperInitialized, showGrid, showAxis, gridSize, gridStyle, zoom, isDragging]); // 添加isDragging依赖
 
@@ -701,15 +374,6 @@
     pathPoolRef.current.forEach(path => path && path.remove && path.remove());
     pathPoolRef.current = [];
 
-    dotPoolRef.current.forEach(dot => dot && dot.remove && dot.remove());
-    dotPoolRef.current = [];
-
-    dotPoolMainRef.current.forEach(dot => dot && dot.remove && dot.remove());
-    dotPoolMainRef.current = [];
-
-    dotPoolMinorRef.current.forEach(dot => dot && dot.remove && dot.remove());
-    dotPoolMinorRef.current = [];
-
     // 标记内存清理完成
     memoryMonitor.markCleanup();
     
@@ -725,9 +389,7 @@
   useEffect(() => {
     const checkMemoryPressure = () => {
       const stats = memoryMonitor.getStats();
-      const totalPoolSize = stats.activePoolSize.mainDots + 
-                           stats.activePoolSize.minorDots + 
-                           stats.activePoolSize.gridLines;
+      const totalPoolSize = stats.activePoolSize.gridLines;
       
       // 如果对象池总大小超过1000或总对象超过5000，强制清理
       if (totalPoolSize > 1000 || stats.totalItems > 5000) {
