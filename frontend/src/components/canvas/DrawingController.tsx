--- conflicted
+++ resolved
@@ -1,4 +1,3 @@
-<<<<<<< HEAD
 import React, { useEffect, useRef, useCallback, useMemo, useState } from 'react';
 import paper from 'paper';
 import { ArrowDown, ArrowUp, ClipboardPaste, Copy, Download, Trash2, FolderPlus } from 'lucide-react';
@@ -19,59 +18,8 @@
 import { contextManager } from '@/services/contextManager';
 import { clipboardService, type CanvasClipboardData, type PathClipboardSnapshot } from '@/services/clipboardService';
 import { isGroup, isRaster } from '@/utils/paperCoords';
-import type { ImageAssetSnapshot, ModelAssetSnapshot, TextAssetSnapshot } from '@/types/project';
+import type { ImageAssetSnapshot, ModelAssetSnapshot, TextAssetSnapshot, VideoAssetSnapshot } from '@/types/project';
 import ContextMenu from '@/components/ui/context-menu';
-=======
-import React, {
-  useEffect,
-  useRef,
-  useCallback,
-  useMemo,
-  useState,
-} from "react";
-import paper from "paper";
-import {
-  ArrowDown,
-  ArrowUp,
-  ClipboardPaste,
-  Copy,
-  Download,
-  Trash2,
-  FolderPlus,
-} from "lucide-react";
-import { useToolStore, useCanvasStore, useLayerStore } from "@/stores";
-import { useAIChatStore } from "@/stores/aiChatStore";
-import { useProjectContentStore } from "@/stores/projectContentStore";
-import ImageUploadComponent from "./ImageUploadComponent";
-import Model3DUploadComponent from "./Model3DUploadComponent";
-import Model3DContainer from "./Model3DContainer";
-import ImageContainer from "./ImageContainer";
-import SelectionGroupToolbar from "./SelectionGroupToolbar";
-import { DrawingLayerManager } from "./drawing/DrawingLayerManager";
-import { AutoScreenshotService } from "@/services/AutoScreenshotService";
-import { logger } from "@/utils/logger";
-import { ensureImageGroupStructure } from "@/utils/paperImageGroup";
-import { BoundsCalculator } from "@/utils/BoundsCalculator";
-import {
-  createImageGroupBlock,
-  formatImageGroupTitle,
-  removeGroupBlockTitle,
-} from "@/utils/paperImageGroupBlock";
-import { contextManager } from "@/services/contextManager";
-import {
-  clipboardService,
-  type CanvasClipboardData,
-  type PathClipboardSnapshot,
-} from "@/services/clipboardService";
-import { isRaster } from "@/utils/paperCoords";
-import type {
-  ImageAssetSnapshot,
-  ModelAssetSnapshot,
-  TextAssetSnapshot,
-  VideoAssetSnapshot,
-} from "@/types/project";
-import ContextMenu from "@/components/ui/context-menu";
->>>>>>> d99a58b7
 
 // 导入新的hooks
 import { useImageTool } from "./hooks/useImageTool";
@@ -4444,8 +4392,7 @@
           raster.onLoad = wrapper;
         };
 
-<<<<<<< HEAD
-	        // 🔥 修复：在重建前清理所有孤儿选择框和无效图片组
+        // 🔥 修复：在重建前清理所有孤儿选择框和无效图片组
 	        // 1. 清理所有没有 raster 的图片组（包括它们的选择框）
 	        const validImageIdsForCleanup = new Set<string>();
 	        const orphanGroups: paper.Group[] = [];
@@ -4455,7 +4402,7 @@
 	          }) as paper.Item[] | undefined;
 
 	          (imageCandidates || []).forEach((item) => {
-	            // ⚠️ 只清理真正的 Group：Raster 自身也可能带有 data.type=image，但不能当作“图片组”删掉
+	            // ⚠️ 只清理真正的 Group：Raster 自身也可能带有 data.type=image，但不能当作"图片组"删掉
 	            if (!isGroup(item)) return;
 
 	            const group = item as paper.Group;
@@ -4482,79 +4429,6 @@
 	              }
 	              return;
 	            }
-=======
-        // 🔥 修复：在重建前清理所有孤儿选择框和无效图片组
-        // 1. 清理所有没有 raster 的图片组（包括它们的选择框）
-        const orphanGroups: paper.Group[] = [];
-        (paper.project.layers || []).forEach((layer: any) => {
-          const children = layer?.children || [];
-          children.forEach((item: any) => {
-            // 检查是否是图片组但没有有效的 raster
-            if (item?.data?.type === "image" && item?.data?.imageId) {
-              const hasRaster = item.children?.some(
-                (c: any) =>
-                  c?.className === "Raster" ||
-                  c instanceof (paper as any).Raster
-              );
-              if (!hasRaster) {
-                orphanGroups.push(item);
-              }
-            }
-          });
-        });
-
-        // 删除所有孤儿图片组
-        orphanGroups.forEach((group) => {
-          try {
-            logger.drawing(`🗑️ 清理孤儿图片组: ${group.data?.imageId}`);
-            group.remove();
-          } catch (e) {
-            console.warn("清理孤儿图片组失败:", e);
-          }
-        });
-
-        // 2. 清理所有没有对应图片组的孤儿选择框元素
-        const validImageIds = new Set<string>();
-        (paper.project.layers || []).forEach((layer: any) => {
-          const children = layer?.children || [];
-          children.forEach((item: any) => {
-            if (item?.data?.type === "image" && item?.data?.imageId) {
-              const hasRaster = item.children?.some(
-                (c: any) =>
-                  c?.className === "Raster" ||
-                  c instanceof (paper as any).Raster
-              );
-              if (hasRaster) {
-                validImageIds.add(item.data.imageId);
-              }
-            }
-          });
-        });
-
-        // 清理所有没有对应有效图片的选择框元素
-        (paper.project.layers || []).forEach((layer: any) => {
-          const children = layer?.children || [];
-          children.forEach((item: any) => {
-            // 检查是否是选择框相关元素
-            const isSelectionElement =
-              item?.data?.type === "image-selection-area" ||
-              item?.data?.isSelectionBorder ||
-              item?.data?.isResizeHandle;
-
-            if (isSelectionElement) {
-              const imageId = item?.data?.imageId;
-              if (imageId && !validImageIds.has(imageId)) {
-                try {
-                  logger.drawing(`🗑️ 清理孤儿选择框元素: ${imageId}`);
-                  item.remove();
-                } catch (e) {
-                  console.warn("清理孤儿选择框元素失败:", e);
-                }
-              }
-            }
-          });
-        });
->>>>>>> d99a58b7
 
 	            orphanGroups.push(group);
 	          });
@@ -4723,8 +4597,7 @@
                     ? sourceUrl
                     : undefined;
 
-<<<<<<< HEAD
-	                // 统一设置raster.data，提前补上id以便后续事件使用
+                // 统一设置raster.data，提前补上id以便后续事件使用
 	                raster.data = {
 	                  ...(raster.data || {}),
 	                  type: 'image',
@@ -4783,33 +4656,6 @@
 	                    originalWidth: metadataFromRaster.originalWidth || boundsRect.width,
 	                    originalHeight: metadataFromRaster.originalHeight || boundsRect.height,
 	                    aspectRatio:
-=======
-                // 统一设置raster.data，提前补上id以便后续事件使用
-                raster.data = {
-                  ...(raster.data || {}),
-                  type: "image",
-                  imageId: ensuredImageId,
-                  ...metadataFromRaster,
-                };
-
-                const buildImageInstance = () => {
-                  if (
-                    !raster.bounds ||
-                    raster.bounds.width <= 0 ||
-                    raster.bounds.height <= 0
-                  ) {
-                    return null;
-                  }
-
-                  const boundsRect = raster.bounds as paper.Rectangle;
-                  const computedMetadata = {
-                    ...metadataFromRaster,
-                    originalWidth:
-                      metadataFromRaster.originalWidth || boundsRect.width,
-                    originalHeight:
-                      metadataFromRaster.originalHeight || boundsRect.height,
-                    aspectRatio:
->>>>>>> d99a58b7
                       metadataFromRaster.aspectRatio ||
                       (boundsRect.height
                         ? boundsRect.width / boundsRect.height
@@ -4817,7 +4663,6 @@
                     remoteUrl: metadataFromRaster.remoteUrl || remoteUrl,
                   };
 
-<<<<<<< HEAD
 	                  ensureImageGroupStructure({
 	                    raster,
 	                    imageId: ensuredImageId,
@@ -4827,16 +4672,6 @@
 	                    ensureImageRect: true,
 	                    ensureSelectionArea: true
 	                  });
-=======
-                  ensureImageGroupStructure({
-                    raster,
-                    imageId: ensuredImageId,
-                    group: imageGroup,
-                    metadata: computedMetadata,
-                    ensureImageRect: true,
-                    ensureSelectionArea: true,
-                  });
->>>>>>> d99a58b7
 
                   try {
                     paper.view?.update();
@@ -4866,7 +4701,6 @@
                       width: Math.round(originalWidth),
                       height: Math.round(originalHeight),
                     },
-<<<<<<< HEAD
 	                    bounds: {
 	                      x: boundsRect.x,
 	                      y: boundsRect.y,
@@ -4888,29 +4722,6 @@
 	                  const imageInstance = buildImageInstance();
 	                  if (imageInstance) {
 	                    imageInstances.push(imageInstance);
-=======
-                    bounds: {
-                      x: boundsRect.x,
-                      y: boundsRect.y,
-                      width: boundsRect.width,
-                      height: boundsRect.height,
-                    },
-                    isSelected: false,
-                    visible: imageGroup.visible !== false,
-                    layerId: layer?.name,
-                  };
-                };
-
-                const hasValidBounds =
-                  !!raster.bounds &&
-                  raster.bounds.width > 0 &&
-                  raster.bounds.height > 0;
-
-                if (hasValidBounds) {
-                  const imageInstance = buildImageInstance();
-                  if (imageInstance) {
-                    imageInstances.push(imageInstance);
->>>>>>> d99a58b7
                   }
                 } else {
                   // 尚未加载完成的Raster：先记录占位实例，待onLoad完成后再补齐尺寸与辅助元素
